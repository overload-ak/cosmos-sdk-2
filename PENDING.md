## PENDING

BREAKING CHANGES

* Gaia REST API (`gaiacli advanced rest-server`)
    * [x/stake] Validator.Owner renamed to Validator.Operator
    * [\#595](https://github.com/cosmos/cosmos-sdk/issues/595) Connections to the REST server are now secured using Transport Layer Security by default. The --insecure flag is provided to switch back to insecure HTTP.

* Gaia CLI  (`gaiacli`)
    * [x/stake] Validator.Owner renamed to Validator.Operator
    * [cli] unsafe_reset_all, show_validator, and show_node_id have been renamed to unsafe-reset-all, show-validator, and show-node-id
    * [cli] [\#1983](https://github.com/cosmos/cosmos-sdk/issues/1983) --print-response now defaults to true in commands that create and send a transaction
    * [cli] [\#1983](https://github.com/cosmos/cosmos-sdk/issues/1983) you can now pass --pubkey or --address to gaiacli keys show to return a plaintext representation of the key's address or public key for use with other commands
    * [cli] [\#2061](https://github.com/cosmos/cosmos-sdk/issues/2061) changed proposalID in governance REST endpoints to proposal-id
    * [cli] [\#2014](https://github.com/cosmos/cosmos-sdk/issues/2014) `gaiacli advanced` no longer exists - to access `ibc`, `rest-server`, and `validator-set` commands use `gaiacli ibc`, `gaiacli rest-server`, and `gaiacli tendermint`, respectively
    * [makefile] `get_vendor_deps` no longer updates lock file it just updates vendor directory. Use `update_vendor_deps` to update the lock file. [#2152](https://github.com/cosmos/cosmos-sdk/pull/2152)
    * [cli] [\#2221](https://github.com/cosmos/cosmos-sdk/issues/2221) All commands that
    utilize a validator's operator address must now use the new Bech32 prefix,
    `cosmosvaloper`.
    * [cli] [\#2190](https://github.com/cosmos/cosmos-sdk/issues/2190) `gaiacli init --gen-txs` is now `gaiacli init --with-txs` to reduce confusion
    * [cli] \#2073 --from can now be either an address or a key name
    * [cli] [\#1184](https://github.com/cosmos/cosmos-sdk/issues/1184) Subcommands reorganisation, see [\#2390](https://github.com/cosmos/cosmos-sdk/pull/2390) for a comprehensive list of changes.

* Gaia
    * Make the transient store key use a distinct store key. [#2013](https://github.com/cosmos/cosmos-sdk/pull/2013)
    * [x/stake] [\#1901](https://github.com/cosmos/cosmos-sdk/issues/1901) Validator type's Owner field renamed to Operator; Validator's GetOwner() renamed accordingly to comply with the SDK's Validator interface.
    * [docs] [#2001](https://github.com/cosmos/cosmos-sdk/pull/2001) Update slashing spec for slashing period
    * [x/stake, x/slashing] [#1305](https://github.com/cosmos/cosmos-sdk/issues/1305) - Rename "revoked" to "jailed"
    * [x/stake] [#1676] Revoked and jailed validators put into the unbonding state
    * [x/stake] [#1877] Redelegations/unbonding-delegation from unbonding validator have reduced time
    * [x/slashing] \#1789 Slashing changes for Tendermint validator set offset (NextValSet)
    * [x/stake] [\#2040](https://github.com/cosmos/cosmos-sdk/issues/2040) Validator
    operator type has now changed to `sdk.ValAddress`
    * [x/stake] [\#2221](https://github.com/cosmos/cosmos-sdk/issues/2221) New
    Bech32 prefixes have been introduced for a validator's consensus address and
    public key: `cosmosvalcons` and `cosmosvalconspub` respectively. Also, existing Bech32 prefixes have been
    renamed for accounts and validator operators:
      * `cosmosaccaddr` / `cosmosaccpub` => `cosmos` / `cosmospub`
      * `cosmosvaladdr` / `cosmosvalpub` => `cosmosvaloper` / `cosmosvaloperpub`
    * [x/stake] [#1013] TendermintUpdates now uses transient store
    * [x/stake] \#2435 Remove empty bytes from the ValidatorPowerRank store key
    * [x/gov] [#2195] Governance uses BFT Time
    * [x/gov] \#2256 Removed slashing for governance non-voting validators
    * [simulation] \#2162 Added back correct supply invariants
    * [x/slashing] \#2430 Simulate more slashes, check if validator is jailed before jailing
    * [x/stake] \#2393 Removed `CompleteUnbonding` and `CompleteRedelegation` Msg types, and instead added unbonding/redelegation queues to endblocker
<<<<<<< HEAD
    * [x/mock/simulation] \#2501 Simulate transactions & invariants for fee distribution
=======
    * [x/stake] \#1673 Validators are no longer deleted until they can no longer possibly be slashed
>>>>>>> 505c356f

* SDK
    * [core] \#2219 Update to Tendermint 0.24.0
      * Validator set updates delayed by one block
      * BFT timestamp that can safely be used by applications
      * Fixed maximum block size enforcement
    * [core] [\#1807](https://github.com/cosmos/cosmos-sdk/issues/1807) Switch from use of rational to decimal
    * [types] [\#1901](https://github.com/cosmos/cosmos-sdk/issues/1901) Validator interface's GetOwner() renamed to GetOperator()
    * [x/slashing] [#2122](https://github.com/cosmos/cosmos-sdk/pull/2122) - Implement slashing period
    * [types] [\#2119](https://github.com/cosmos/cosmos-sdk/issues/2119) Parsed error messages and ABCI log errors to make     them more human readable.
    * [types] \#2407 MulInt method added to big decimal in order to improve efficiency of slashing
    * [simulation] Rename TestAndRunTx to Operation [#2153](https://github.com/cosmos/cosmos-sdk/pull/2153)
    * [simulation] Remove log and testing.TB from Operation and Invariants, in favor of using errors \#2282
    * [simulation] Remove usage of keys and addrs in the types, in favor of simulation.Account \#2384
    * [tools] Removed gocyclo [#2211](https://github.com/cosmos/cosmos-sdk/issues/2211)
    * [baseapp] Remove `SetTxDecoder` in favor of requiring the decoder be set in baseapp initialization. [#1441](https://github.com/cosmos/cosmos-sdk/issues/1441)
    * [baseapp] [\#1921](https://github.com/cosmos/cosmos-sdk/issues/1921) Add minimumFees field to BaseApp.
    * [store] Change storeInfo within the root multistore to use tmhash instead of ripemd160 \#2308
    * [codec] \#2324 All referrences to wire have been renamed to codec. Additionally, wire.NewCodec is now codec.New().
    * [types] \#2343 Make sdk.Msg have a names field, to facilitate automatic tagging.
    * [baseapp] \#2366 Automatically add action tags to all messages
    * [x/auth] \#2377 auth.StdSignMsg -> txbuilder.StdSignMsg
    * [x/staking] \#2244 staking now holds a consensus-address-index instead of a consensus-pubkey-index
    * [x/staking] \#2236 more distribution hooks for distribution
    * [x/stake] \#2394 Split up UpdateValidator into distinct state transitions applied only in EndBlock
    * [x/slashing] \#2480 Fix signing info handling bugs & faulty slashing
    * [x/stake] \#2412 Added an unbonding validator queue to EndBlock to automatically update validator.Status when finished Unbonding
    * [x/stake] \#2500 Block conflicting redelegations until we add an index
    * [x/params] Global Paramstore refactored
    * [x/stake] \#2508 Utilize Tendermint power for validator power key

* Tendermint
  * Update tendermint version from v0.23.0 to v0.25.0, notable changes
    * Mempool now won't build too large blocks, or too computationally expensive blocks
    * Maximum tx sizes and gas are now removed, and are implicitly the blocks maximums
    * ABCI validators no longer send the pubkey. The pubkey is only sent in validator updates
    * Validator set changes are now delayed by one block
    * Block header now includes the next validator sets hash
    * BFT time is implemented
    * Secp256k1 signature format has changed
    * There is now a threshold multisig format
    * See the [tendermint changelog](https://github.com/tendermint/tendermint/blob/master/CHANGELOG.md) for other changes.

FEATURES

* Gaia REST API (`gaiacli advanced rest-server`)
  * [gaia-lite] Endpoints to query staking pool and params
  * [gaia-lite] [\#2110](https://github.com/cosmos/cosmos-sdk/issues/2110) Add support for `simulate=true` requests query argument to endpoints that send txs to run simulations of transactions
  * [gaia-lite] [\#966](https://github.com/cosmos/cosmos-sdk/issues/966) Add support for `generate_only=true` query argument to generate offline unsigned transactions
  * [gaia-lite] [\#1953](https://github.com/cosmos/cosmos-sdk/issues/1953) Add /sign endpoint to sign transactions generated with `generate_only=true`.
  * [gaia-lite] [\#1954](https://github.com/cosmos/cosmos-sdk/issues/1954) Add /broadcast endpoint to broadcast transactions signed by the /sign endpoint.
  * [gaia-lite] [\#2113](https://github.com/cosmos/cosmos-sdk/issues/2113) Rename `/accounts/{address}/send` to `/bank/accounts/{address}/transfers`, rename `/accounts/{address}` to `/auth/accounts/{address}`
  * [gaia-lite] [\#2478](https://github.com/cosmos/cosmos-sdk/issues/2478) Add query gov proposal's deposits endpoint

* Gaia CLI  (`gaiacli`)
  * [cli] Cmds to query staking pool and params
  * [gov][cli] #2062 added `--proposal` flag to `submit-proposal` that allows a JSON file containing a proposal to be passed in
  * [\#2040](https://github.com/cosmos/cosmos-sdk/issues/2040) Add `--bech` to `gaiacli keys show` and respective REST endpoint to
  provide desired Bech32 prefix encoding
  * [cli] [\#2047](https://github.com/cosmos/cosmos-sdk/issues/2047) [\#2306](https://github.com/cosmos/cosmos-sdk/pull/2306) Passing --gas=simulate triggers a simulation of the tx before the actual execution.
  The gas estimate obtained via the simulation will be used as gas limit in the actual execution.
  * [cli] [\#2047](https://github.com/cosmos/cosmos-sdk/issues/2047) The --gas-adjustment flag can be used to adjust the estimate obtained via the simulation triggered by --gas=simulate.
  * [cli] [\#2110](https://github.com/cosmos/cosmos-sdk/issues/2110) Add --dry-run flag to perform a simulation of a transaction without broadcasting it. The --gas flag is ignored as gas would be automatically estimated.
  * [cli] [\#2204](https://github.com/cosmos/cosmos-sdk/issues/2204) Support generating and broadcasting messages with multiple signatures via command line:
    * [\#966](https://github.com/cosmos/cosmos-sdk/issues/966) Add --generate-only flag to build an unsigned transaction and write it to STDOUT.
    * [\#1953](https://github.com/cosmos/cosmos-sdk/issues/1953) New `sign` command to sign transactions generated with the --generate-only flag.
    * [\#1954](https://github.com/cosmos/cosmos-sdk/issues/1954) New `broadcast` command to broadcast transactions generated offline and signed with the `sign` command.
  * [cli] \#2220 Add `gaiacli config` feature to interactively create CLI config files to reduce the number of required flags
  * [stake][cli] [\#1672](https://github.com/cosmos/cosmos-sdk/issues/1672) Introduced
  new commission flags for validator commands `create-validator` and `edit-validator`.

* Gaia
  * [cli] #2170 added ability to show the node's address via `gaiad tendermint show-address`
  * [simulation] #2313 Reworked `make test_sim_gaia_slow` to `make test_sim_gaia_full`, now simulates from multiple starting seeds in parallel
  * [cli] [\#1921] (https://github.com/cosmos/cosmos-sdk/issues/1921)
    * New configuration file `gaiad.toml` is now created to host Gaia-specific configuration.
    * New --minimum_fees/minimum_fees flag/config option to set a minimum fee.

* SDK
  * [querier] added custom querier functionality, so ABCI query requests can be handled by keepers
  * [simulation] [\#1924](https://github.com/cosmos/cosmos-sdk/issues/1924) allow operations to specify future operations
  * [simulation] [\#1924](https://github.com/cosmos/cosmos-sdk/issues/1924) Add benchmarking capabilities, with makefile commands "test_sim_gaia_benchmark, test_sim_gaia_profile"
  * [simulation] [\#2349](https://github.com/cosmos/cosmos-sdk/issues/2349) Add time-based future scheduled operations to simulator
  * [x/auth] \#2376 Remove FeePayer() from StdTx
  * [x/stake] [\#1672](https://github.com/cosmos/cosmos-sdk/issues/1672) Implement
  basis for the validator commission model.
  * [x/auth] Support account removal in the account mapper.

* Tendermint


IMPROVEMENTS
* [tools] Improved terraform and ansible scripts for infrastructure deployment
* [tools] Added ansible script to enable process core dumps

* Gaia REST API (`gaiacli advanced rest-server`)
    * [x/stake] [\#2000](https://github.com/cosmos/cosmos-sdk/issues/2000) Added tests for new staking endpoints
    * [gaia-lite] Added example to Swagger specification for /keys/seed.

* Gaia CLI  (`gaiacli`)
    * [cli] #2060 removed `--select` from `block` command
    * [cli] #2128 fixed segfault when exporting directly after `gaiad init`

* Gaia
    * [x/stake] [#2023](https://github.com/cosmos/cosmos-sdk/pull/2023) Terminate iteration loop in `UpdateBondedValidators` and `UpdateBondedValidatorsFull` when the first revoked validator is encountered and perform a sanity check.
    * [x/auth] Signature verification's gas cost now accounts for pubkey type. [#2046](https://github.com/tendermint/tendermint/pull/2046)
    * [x/stake] [x/slashing] Ensure delegation invariants to jailed validators [#1883](https://github.com/cosmos/cosmos-sdk/issues/1883).
    * [x/stake] Improve speed of GetValidator, which was shown to be a performance bottleneck. [#2046](https://github.com/tendermint/tendermint/pull/2200)
    * [x/stake] \#2435 Improve memory efficiency of getting the various store keys
    * [genesis] \#2229 Ensure that there are no duplicate accounts or validators in the genesis state.
    * [genesis] \#2450 Validate staking genesis parameters.
    * Add SDK validation to `config.toml` (namely disabling `create_empty_blocks`) \#1571
    * \#1941(https://github.com/cosmos/cosmos-sdk/issues/1941) Version is now inferred via `git describe --tags`.
    * [x/distribution] \#1671 add distribution types and tests

* SDK
    * [tools] Make get_vendor_deps deletes `.vendor-new` directories, in case scratch files are present.
    * [spec] Added simple piggy bank distribution spec
    * [cli] [\#1632](https://github.com/cosmos/cosmos-sdk/issues/1632) Add integration tests to ensure `basecoind init && basecoind` start sequences run successfully for both `democoin` and `basecoin` examples.
    * [store] Speedup IAVL iteration, and consequently everything that requires IAVL iteration. [#2143](https://github.com/cosmos/cosmos-sdk/issues/2143)
    * [store] \#1952, \#2281 Update IAVL dependency to v0.11.0
    * [simulation] Make timestamps randomized [#2153](https://github.com/cosmos/cosmos-sdk/pull/2153)
    * [simulation] Make logs not just pure strings, speeding it up by a large factor at greater block heights \#2282
    * [simulation] Add a concept of weighting the operations \#2303
    * [simulation] Logs get written to file if large, and also get printed on panics \#2285
    * [simulation] Bank simulations now makes testing auth configurable \#2425
    * [gaiad] \#1992 Add optional flag to `gaiad testnet` to make config directory of daemon (default `gaiad`) and cli (default `gaiacli`) configurable
    * [x/stake] Add stake `Queriers` for Gaia-lite endpoints. This increases the staking endpoints performance by reusing the staking `keeper` logic for queries. [#2249](https://github.com/cosmos/cosmos-sdk/pull/2149)
    * [store] [\#2017](https://github.com/cosmos/cosmos-sdk/issues/2017) Refactor
    gas iterator gas consumption to only consume gas for iterator creation and `Next`
    calls which includes dynamic consumption of value length.
    * [types/decimal] \#2378 - Added truncate functionality to decimal
    * [client] [\#1184](https://github.com/cosmos/cosmos-sdk/issues/1184) Remove unused `client/tx/sign.go`.
    * [tools] \#2464 Lock binary dependencies to a specific version

* Tendermint

BUG FIXES

* Gaia REST API (`gaiacli advanced rest-server`)

* Gaia CLI  (`gaiacli`)
    * [cli] [\#1997](https://github.com/cosmos/cosmos-sdk/issues/1997) Handle panics gracefully when `gaiacli stake {delegation,unbond}` fail to unmarshal delegation.
    * [cli] [\#2265](https://github.com/cosmos/cosmos-sdk/issues/2265) Fix JSON formatting of the `gaiacli send` command.

* Gaia
  * [x/stake] Return correct Tendermint validator update set on `EndBlocker` by not
  including non previously bonded validators that have zero power. [#2189](https://github.com/cosmos/cosmos-sdk/issues/2189)

* SDK
    * [\#1988](https://github.com/cosmos/cosmos-sdk/issues/1988) Make us compile on OpenBSD (disable ledger) [#1988] (https://github.com/cosmos/cosmos-sdk/issues/1988)
    * [\#2105](https://github.com/cosmos/cosmos-sdk/issues/2105) Fix DB Iterator leak, which may leak a go routine.
    * [ledger] [\#2064](https://github.com/cosmos/cosmos-sdk/issues/2064) Fix inability to sign and send transactions via the LCD by
    loading a Ledger device at runtime.
    * [\#2158](https://github.com/cosmos/cosmos-sdk/issues/2158) Fix non-deterministic ordering of validator iteration when slashing in `gov EndBlocker`
    * [simulation] \#1924 Make simulation stop on SIGTERM
    * [\#2388](https://github.com/cosmos/cosmos-sdk/issues/2388) Remove dependency on deprecated tendermint/tmlibs repository.
    * [\#2416](https://github.com/cosmos/cosmos-sdk/issues/2416) Refactored
    `InitializeTestLCD` to properly include proposing validator in genesis state.

* Tendermint<|MERGE_RESOLUTION|>--- conflicted
+++ resolved
@@ -44,11 +44,8 @@
     * [simulation] \#2162 Added back correct supply invariants
     * [x/slashing] \#2430 Simulate more slashes, check if validator is jailed before jailing
     * [x/stake] \#2393 Removed `CompleteUnbonding` and `CompleteRedelegation` Msg types, and instead added unbonding/redelegation queues to endblocker
-<<<<<<< HEAD
     * [x/mock/simulation] \#2501 Simulate transactions & invariants for fee distribution
-=======
     * [x/stake] \#1673 Validators are no longer deleted until they can no longer possibly be slashed
->>>>>>> 505c356f
 
 * SDK
     * [core] \#2219 Update to Tendermint 0.24.0
