package keys

import (
	"bufio"
	"context"
	"fmt"
	"testing"

	"github.com/stretchr/testify/require"

	"github.com/cosmos/cosmos-sdk/client"
	"github.com/cosmos/cosmos-sdk/crypto/hd"
	"github.com/cosmos/cosmos-sdk/testutil"

	"github.com/cosmos/cosmos-sdk/client/flags"
	"github.com/cosmos/cosmos-sdk/crypto/keyring"
	"github.com/cosmos/cosmos-sdk/simapp"
	sdk "github.com/cosmos/cosmos-sdk/types"
)

func Test_runExportCmd(t *testing.T) {
<<<<<<< HEAD
	cmd := ExportKeyCommand()
	cmd.Flags().AddFlagSet(Commands("home").PersistentFlags())
	mockIn := testutil.ApplyMockIODiscardOutErr(cmd)

	// Now add a temporary keybase
	kbHome := t.TempDir()

	// create a key
	cdc := simapp.MakeTestEncodingConfig().Codec
	kb, err := keyring.New(sdk.KeyringServiceName(), keyring.BackendTest, kbHome, mockIn, cdc)
	require.NoError(t, err)
	t.Cleanup(func() {
		kb.Delete("keyname1") // nolint:errcheck
	})

	path := sdk.GetConfig().GetFullBIP44Path()
	_, err = kb.NewAccount("keyname1", testutil.TestMnemonic, "", path, hd.Secp256k1)
	require.NoError(t, err)

	// Now enter password
	args := []string{
		"keyname1",
		fmt.Sprintf("--%s=%s", flags.FlagHome, kbHome),
		fmt.Sprintf("--%s=%s", flags.FlagKeyringBackend, keyring.BackendTest),
	}

	mockIn.Reset("123456789\n123456789\n")
	cmd.SetArgs(args)

	clientCtx := client.Context{}.
		WithKeyringDir(kbHome).
		WithCodec(cdc)
	ctx := context.WithValue(context.Background(), client.ClientContextKey, &clientCtx)

	require.NoError(t, cmd.ExecuteContext(ctx))

	argsUnsafeOnly := append(args, "--unsafe")
	cmd.SetArgs(argsUnsafeOnly)
	require.Error(t, cmd.ExecuteContext(ctx))

	argsUnarmoredHexOnly := append(args, "--unarmored-hex")
	cmd.SetArgs(argsUnarmoredHexOnly)
	require.Error(t, cmd.ExecuteContext(ctx))

	argsUnsafeUnarmoredHex := append(args, "--unsafe", "--unarmored-hex")
	cmd.SetArgs(argsUnsafeUnarmoredHex)
	require.Error(t, cmd.ExecuteContext(ctx))

	mockIn, mockOut := testutil.ApplyMockIO(cmd)
	mockIn.Reset("y\n")
	require.NoError(t, cmd.ExecuteContext(ctx))
	require.Equal(t, "2485e33678db4175dc0ecef2d6e1fc493d4a0d7f7ce83324b6ed70afe77f3485\n", mockOut.String())
=======
	testCases := []struct {
		name           string
		keyringBackend string
		extraArgs      []string
		userInput      string
		mustFail       bool
		expectedOutput string
	}{
		{
			name:           "--unsafe only must fail",
			keyringBackend: keyring.BackendTest,
			extraArgs:      []string{"--unsafe"},
			mustFail:       true,
		},
		{
			name:           "--unarmored-hex must fail",
			keyringBackend: keyring.BackendTest,
			extraArgs:      []string{"--unarmored-hex"},
			mustFail:       true,
		},
		{
			name:           "--unsafe --unarmored-hex fail with no user confirmation",
			keyringBackend: keyring.BackendTest,
			extraArgs:      []string{"--unsafe", "--unarmored-hex"},
			userInput:      "",
			mustFail:       true,
			expectedOutput: "",
		},
		{
			name:           "--unsafe --unarmored-hex succeed",
			keyringBackend: keyring.BackendTest,
			extraArgs:      []string{"--unsafe", "--unarmored-hex"},
			userInput:      "y\n",
			mustFail:       false,
			expectedOutput: "2485e33678db4175dc0ecef2d6e1fc493d4a0d7f7ce83324b6ed70afe77f3485\n",
		},
		{
			name:           "file keyring backend properly read password and user confirmation",
			keyringBackend: keyring.BackendFile,
			extraArgs:      []string{"--unsafe", "--unarmored-hex"},
			// first 2 pass for creating the key, then unsafe export confirmation, then unlock keyring pass
			userInput:      "12345678\n12345678\ny\n12345678\n",
			mustFail:       false,
			expectedOutput: "2485e33678db4175dc0ecef2d6e1fc493d4a0d7f7ce83324b6ed70afe77f3485\n",
		},
	}

	for _, tc := range testCases {
		t.Run(tc.name, func(t *testing.T) {
			kbHome := t.TempDir()
			defaultArgs := []string{
				"keyname1",
				fmt.Sprintf("--%s=%s", flags.FlagHome, kbHome),
				fmt.Sprintf("--%s=%s", flags.FlagKeyringBackend, tc.keyringBackend),
			}

			cmd := ExportKeyCommand()
			cmd.Flags().AddFlagSet(Commands("home").PersistentFlags())

			cmd.SetArgs(append(defaultArgs, tc.extraArgs...))
			mockIn, mockOut := testutil.ApplyMockIO(cmd)

			mockIn.Reset(tc.userInput)
			mockInBuf := bufio.NewReader(mockIn)

			// create a key
			kb, err := keyring.New(sdk.KeyringServiceName(), tc.keyringBackend, kbHome, bufio.NewReader(mockInBuf))
			require.NoError(t, err)
			t.Cleanup(func() {
				kb.Delete("keyname1") // nolint:errcheck
			})

			path := sdk.GetConfig().GetFullBIP44Path()
			_, err = kb.NewAccount("keyname1", testutil.TestMnemonic, "", path, hd.Secp256k1)
			require.NoError(t, err)

			clientCtx := client.Context{}.
				WithKeyringDir(kbHome).
				WithKeyring(kb).
				WithInput(mockInBuf)
			ctx := context.WithValue(context.Background(), client.ClientContextKey, &clientCtx)

			err = cmd.ExecuteContext(ctx)
			if tc.mustFail {
				require.Error(t, err)
			} else {
				require.NoError(t, err)
				require.Equal(t, tc.expectedOutput, mockOut.String())
			}
		})
	}
>>>>>>> f479b515
}<|MERGE_RESOLUTION|>--- conflicted
+++ resolved
@@ -19,60 +19,7 @@
 )
 
 func Test_runExportCmd(t *testing.T) {
-<<<<<<< HEAD
-	cmd := ExportKeyCommand()
-	cmd.Flags().AddFlagSet(Commands("home").PersistentFlags())
-	mockIn := testutil.ApplyMockIODiscardOutErr(cmd)
-
-	// Now add a temporary keybase
-	kbHome := t.TempDir()
-
-	// create a key
 	cdc := simapp.MakeTestEncodingConfig().Codec
-	kb, err := keyring.New(sdk.KeyringServiceName(), keyring.BackendTest, kbHome, mockIn, cdc)
-	require.NoError(t, err)
-	t.Cleanup(func() {
-		kb.Delete("keyname1") // nolint:errcheck
-	})
-
-	path := sdk.GetConfig().GetFullBIP44Path()
-	_, err = kb.NewAccount("keyname1", testutil.TestMnemonic, "", path, hd.Secp256k1)
-	require.NoError(t, err)
-
-	// Now enter password
-	args := []string{
-		"keyname1",
-		fmt.Sprintf("--%s=%s", flags.FlagHome, kbHome),
-		fmt.Sprintf("--%s=%s", flags.FlagKeyringBackend, keyring.BackendTest),
-	}
-
-	mockIn.Reset("123456789\n123456789\n")
-	cmd.SetArgs(args)
-
-	clientCtx := client.Context{}.
-		WithKeyringDir(kbHome).
-		WithCodec(cdc)
-	ctx := context.WithValue(context.Background(), client.ClientContextKey, &clientCtx)
-
-	require.NoError(t, cmd.ExecuteContext(ctx))
-
-	argsUnsafeOnly := append(args, "--unsafe")
-	cmd.SetArgs(argsUnsafeOnly)
-	require.Error(t, cmd.ExecuteContext(ctx))
-
-	argsUnarmoredHexOnly := append(args, "--unarmored-hex")
-	cmd.SetArgs(argsUnarmoredHexOnly)
-	require.Error(t, cmd.ExecuteContext(ctx))
-
-	argsUnsafeUnarmoredHex := append(args, "--unsafe", "--unarmored-hex")
-	cmd.SetArgs(argsUnsafeUnarmoredHex)
-	require.Error(t, cmd.ExecuteContext(ctx))
-
-	mockIn, mockOut := testutil.ApplyMockIO(cmd)
-	mockIn.Reset("y\n")
-	require.NoError(t, cmd.ExecuteContext(ctx))
-	require.Equal(t, "2485e33678db4175dc0ecef2d6e1fc493d4a0d7f7ce83324b6ed70afe77f3485\n", mockOut.String())
-=======
 	testCases := []struct {
 		name           string
 		keyringBackend string
@@ -139,7 +86,7 @@
 			mockInBuf := bufio.NewReader(mockIn)
 
 			// create a key
-			kb, err := keyring.New(sdk.KeyringServiceName(), tc.keyringBackend, kbHome, bufio.NewReader(mockInBuf))
+			kb, err := keyring.New(sdk.KeyringServiceName(), tc.keyringBackend, kbHome, bufio.NewReader(mockInBuf), cdc)
 			require.NoError(t, err)
 			t.Cleanup(func() {
 				kb.Delete("keyname1") // nolint:errcheck
@@ -152,7 +99,8 @@
 			clientCtx := client.Context{}.
 				WithKeyringDir(kbHome).
 				WithKeyring(kb).
-				WithInput(mockInBuf)
+				WithInput(mockInBuf).
+				WithCodec(cdc)
 			ctx := context.WithValue(context.Background(), client.ClientContextKey, &clientCtx)
 
 			err = cmd.ExecuteContext(ctx)
@@ -164,5 +112,4 @@
 			}
 		})
 	}
->>>>>>> f479b515
 }