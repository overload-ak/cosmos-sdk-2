--- conflicted
+++ resolved
@@ -35,11 +35,7 @@
 			if err != nil {
 				return err
 			}
-<<<<<<< HEAD
-
-=======
 			buf := bufio.NewReader(clientCtx.Input)
->>>>>>> f479b515
 			unarmored, _ := cmd.Flags().GetBool(flagUnarmoredHex)
 			unsafe, _ := cmd.Flags().GetBool(flagUnsafe)
 
