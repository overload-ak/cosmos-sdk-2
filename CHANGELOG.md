--- conflicted
+++ resolved
@@ -78,13 +78,10 @@
 
 ### Improvements
 
-<<<<<<< HEAD
 * (cli) [\#9593](https://github.com/cosmos/cosmos-sdk/pull/9593) Check if chain-id is blank before verifying signatures in multisign and error.
 * (cli) [\#9717](https://github.com/cosmos/cosmos-sdk/pull/9717) Added CLI flag `--output json/text` to `tx` cli commands.
 * (genesis) [\#9697] (https://github.com/cosmos/cosmos-sdk/pull/9697) Ensure `InitGenesis` returns with non-empty validator set.
-=======
 * (cli) [\#9856](https://github.com/cosmos/cosmos-sdk/pull/9856) Overwrite `--sequence` and `--account-number` flags with default flag values when used with `offline=false` in `sign-batch` command.
->>>>>>> 13559f91
 
 ### Bug Fixes
 
