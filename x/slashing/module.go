--- conflicted
+++ resolved
@@ -121,11 +121,7 @@
 
 // Deprecated: Route returns the message routing key for the slashing module.
 func (am AppModule) Route() sdk.Route {
-<<<<<<< HEAD
-	return sdk.NewRoute(types.RouterKey, NewHandler(am.keeper, am.stakingKeeper))
-=======
 	return sdk.Route{}
->>>>>>> 6a0eb507
 }
 
 // QuerierRoute returns the slashing module's querier route name.
