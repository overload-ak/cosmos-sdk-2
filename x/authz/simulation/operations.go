package simulation

import (
	"context"
	"math/rand"
	"strings"

	"github.com/cosmos/cosmos-sdk/baseapp"
	"github.com/cosmos/cosmos-sdk/codec"
	cdctypes "github.com/cosmos/cosmos-sdk/codec/types"
	"github.com/cosmos/cosmos-sdk/simapp/helpers"
	simappparams "github.com/cosmos/cosmos-sdk/simapp/params"
	sdk "github.com/cosmos/cosmos-sdk/types"
	"github.com/cosmos/cosmos-sdk/types/msgservice"
	simtypes "github.com/cosmos/cosmos-sdk/types/simulation"
	"github.com/cosmos/cosmos-sdk/x/authz/keeper"
	"github.com/cosmos/cosmos-sdk/x/authz/types"
	banktype "github.com/cosmos/cosmos-sdk/x/bank/types"
	"github.com/cosmos/cosmos-sdk/x/simulation"
)

// authz message types
const (
	TypeMsgGrantAuthorization  = "/cosmos.authz.v1beta1.Msg/GrantAuthorization"
	TypeMsgRevokeAuthorization = "/cosmos.authz.v1beta1.Msg/RevokeAuthorization"
	TypeMsgExecDelegated       = "/cosmos.authz.v1beta1.Msg/ExecAuthorized"
)

// Simulation operation weights constants
const (
	OpWeightMsgGrantAuthorization = "op_weight_msg_grant_authorization"
	OpWeightRevokeAuthorization   = "op_weight_msg_revoke_authorization"
	OpWeightExecAuthorized        = "op_weight_msg_execute_authorized"
)

// WeightedOperations returns all the operations from the module with their respective weights
func WeightedOperations(
	appParams simtypes.AppParams, cdc codec.JSONMarshaler, ak types.AccountKeeper, bk types.BankKeeper, k keeper.Keeper, appCdc cdctypes.AnyUnpacker, protoCdc *codec.ProtoCodec) simulation.WeightedOperations {

	var (
		weightMsgGrantAuthorization int
		weightRevokeAuthorization   int
		weightExecAuthorized        int
	)

	appParams.GetOrGenerate(cdc, OpWeightMsgGrantAuthorization, &weightMsgGrantAuthorization, nil,
		func(_ *rand.Rand) {
			weightMsgGrantAuthorization = simappparams.DefaultWeightMsgDelegate
		},
	)

	appParams.GetOrGenerate(cdc, OpWeightRevokeAuthorization, &weightRevokeAuthorization, nil,
		func(_ *rand.Rand) {
			weightRevokeAuthorization = simappparams.DefaultWeightMsgUndelegate
		},
	)

	appParams.GetOrGenerate(cdc, OpWeightExecAuthorized, &weightExecAuthorized, nil,
		func(_ *rand.Rand) {
			weightExecAuthorized = simappparams.DefaultWeightMsgSend
		},
	)

	return simulation.WeightedOperations{
		simulation.NewWeightedOperation(
			weightMsgGrantAuthorization,
			SimulateMsgGrantAuthorization(ak, bk, k, protoCdc),
		),
		simulation.NewWeightedOperation(
			weightRevokeAuthorization,
			SimulateMsgRevokeAuthorization(ak, bk, k, protoCdc),
		),
		simulation.NewWeightedOperation(
			weightExecAuthorized,
			SimulateMsgExecuteAuthorized(ak, bk, k, appCdc, protoCdc),
		),
	}
}

// SimulateMsgGrantAuthorization generates a MsgGrantAuthorization with random values.
// nolint: funlen
func SimulateMsgGrantAuthorization(ak types.AccountKeeper, bk types.BankKeeper, k keeper.Keeper,
	protoCdc *codec.ProtoCodec) simtypes.Operation {
	return func(
		r *rand.Rand, app *baseapp.BaseApp, ctx sdk.Context, accs []simtypes.Account, chainID string,
	) (simtypes.OperationMsg, []simtypes.FutureOperation, error) {
		granter := accs[0]
		grantee := accs[1]

		account := ak.GetAccount(ctx, granter.Address)

		spendableCoins := bk.SpendableCoins(ctx, account.GetAddress())
		fees, err := simtypes.RandomFees(r, ctx, spendableCoins)
		if err != nil {
			return simtypes.NoOpMsg(types.ModuleName, TypeMsgGrantAuthorization, err.Error()), nil, err
		}

		blockTime := ctx.BlockTime()
		msg, err := types.NewMsgGrantAuthorization(granter.Address, grantee.Address,
			types.NewSendAuthorization(spendableCoins.Sub(fees)), blockTime.AddDate(1, 0, 0))

		if err != nil {
			return simtypes.NoOpMsg(types.ModuleName, TypeMsgGrantAuthorization, err.Error()), nil, err
		}
		txGen := simappparams.MakeTestEncodingConfig().TxConfig
		svcMsgClientConn := &msgservice.ServiceMsgClientConn{}
		authzMsgClient := types.NewMsgClient(svcMsgClientConn)
		_, err = authzMsgClient.GrantAuthorization(context.Background(), msg)
		if err != nil {
			return simtypes.NoOpMsg(types.ModuleName, TypeMsgGrantAuthorization, err.Error()), nil, err
		}
		tx, err := helpers.GenTx(
			txGen,
			svcMsgClientConn.GetMsgs(),
			fees,
			helpers.DefaultGenTxGas,
			chainID,
			[]uint64{account.GetAccountNumber()},
			[]uint64{account.GetSequence()},
			granter.PrivKey,
		)

		if err != nil {
			return simtypes.NoOpMsg(types.ModuleName, TypeMsgGrantAuthorization, "unable to generate mock tx"), nil, err
		}

		_, _, err = app.Deliver(txGen.TxEncoder(), tx)
		if err != nil {
			return simtypes.NoOpMsg(types.ModuleName, svcMsgClientConn.GetMsgs()[0].Type(), "unable to deliver tx"), nil, err
		}
		return simtypes.NewOperationMsg(svcMsgClientConn.GetMsgs()[0], true, "", protoCdc), nil, err
	}
}

// SimulateMsgRevokeAuthorization generates a MsgRevokeAuthorization with random values.
// nolint: funlen
func SimulateMsgRevokeAuthorization(ak types.AccountKeeper, bk types.BankKeeper, k keeper.Keeper, protoCdc *codec.ProtoCodec) simtypes.Operation {
	return func(
		r *rand.Rand, app *baseapp.BaseApp, ctx sdk.Context, accs []simtypes.Account, chainID string,
	) (simtypes.OperationMsg, []simtypes.FutureOperation, error) {
		hasGrant := false
		var targetGrant types.AuthorizationGrant
		var granterAddr sdk.AccAddress
		var granteeAddr sdk.AccAddress
		k.IterateGrants(ctx, func(granter, grantee sdk.AccAddress, grant types.AuthorizationGrant) bool {
			targetGrant = grant
			granterAddr = granter
			granteeAddr = grantee
			hasGrant = true
			return true
		})

		if !hasGrant {
			return simtypes.NoOpMsg(types.ModuleName, TypeMsgRevokeAuthorization, "no grants"), nil, nil
		}

		granter, ok := simtypes.FindAccount(accs, granterAddr)
		if !ok {
			return simtypes.NoOpMsg(types.ModuleName, TypeMsgRevokeAuthorization, "Account not found"), nil, nil
		}
		account := ak.GetAccount(ctx, granter.Address)

		spendableCoins := bk.SpendableCoins(ctx, account.GetAddress())
		fees, err := simtypes.RandomFees(r, ctx, spendableCoins)
		if err != nil {
			return simtypes.NoOpMsg(types.ModuleName, TypeMsgRevokeAuthorization, "fee error"), nil, err
		}
		auth := targetGrant.GetAuthorizationGrant()
		msg := types.NewMsgRevokeAuthorization(granterAddr, granteeAddr, auth.MethodName())

		txGen := simappparams.MakeTestEncodingConfig().TxConfig
		svcMsgClientConn := &msgservice.ServiceMsgClientConn{}
		authzMsgClient := types.NewMsgClient(svcMsgClientConn)
		_, err = authzMsgClient.RevokeAuthorization(context.Background(), &msg)
		if err != nil {
			return simtypes.NoOpMsg(types.ModuleName, TypeMsgRevokeAuthorization, err.Error()), nil, err
		}
		tx, err := helpers.GenTx(
			txGen,
			svcMsgClientConn.GetMsgs(),
			fees,
			helpers.DefaultGenTxGas,
			chainID,
			[]uint64{account.GetAccountNumber()},
			[]uint64{account.GetSequence()},
			granter.PrivKey,
		)

		if err != nil {
			return simtypes.NoOpMsg(types.ModuleName, TypeMsgRevokeAuthorization, err.Error()), nil, err
		}

		_, _, err = app.Deliver(txGen.TxEncoder(), tx)
		return simtypes.NewOperationMsg(svcMsgClientConn.GetMsgs()[0], true, "", protoCdc), nil, err
	}
}

// SimulateMsgExecuteAuthorized generates a MsgExecuteAuthorized with random values.
// nolint: funlen
func SimulateMsgExecuteAuthorized(ak types.AccountKeeper, bk types.BankKeeper, k keeper.Keeper, cdc cdctypes.AnyUnpacker, protoCdc *codec.ProtoCodec) simtypes.Operation {
	return func(
		r *rand.Rand, app *baseapp.BaseApp, ctx sdk.Context, accs []simtypes.Account, chainID string,
	) (simtypes.OperationMsg, []simtypes.FutureOperation, error) {

		hasGrant := false
		var targetGrant types.AuthorizationGrant
		var granterAddr sdk.AccAddress
		var granteeAddr sdk.AccAddress
		k.IterateGrants(ctx, func(granter, grantee sdk.AccAddress, grant types.AuthorizationGrant) bool {
			targetGrant = grant
			granterAddr = granter
			granteeAddr = grantee
			hasGrant = true
			return true
		})

		if !hasGrant {
			return simtypes.NoOpMsg(types.ModuleName, TypeMsgExecDelegated, "Not found"), nil, nil
		}

		grantee, _ := simtypes.FindAccount(accs, granteeAddr)
		granterAccount := ak.GetAccount(ctx, granterAddr)
		granteeAccount := ak.GetAccount(ctx, granteeAddr)

		granterspendableCoins := bk.SpendableCoins(ctx, granterAccount.GetAddress())
		if granterspendableCoins.Empty() {
			return simtypes.NoOpMsg(types.ModuleName, TypeMsgExecDelegated, "no coins"), nil, nil
		}

		if targetGrant.Expiration.Before(ctx.BlockHeader().Time) {
			return simtypes.NoOpMsg(types.ModuleName, TypeMsgExecDelegated, "grant expired"), nil, nil
		}

		granteespendableCoins := bk.SpendableCoins(ctx, granteeAccount.GetAddress())
		fees, err := simtypes.RandomFees(r, ctx, granteespendableCoins)
		if err != nil {
			return simtypes.NoOpMsg(types.ModuleName, TypeMsgExecDelegated, "fee error"), nil, err
		}
		sendCoins := sdk.NewCoins(sdk.NewCoin("foo", sdk.NewInt(10)))

		execMsg := sdk.ServiceMsg{
			MethodName: types.SendAuthorization{}.MethodName(),
			Request: banktype.NewMsgSend(
				granterAddr,
				granteeAddr,
				sendCoins,
			),
		}

		msg := types.NewMsgExecAuthorized(grantee.Address, []sdk.ServiceMsg{execMsg})
		sendGrant := targetGrant.Authorization.GetCachedValue().(*types.SendAuthorization)
		_, _, err = sendGrant.Accept(execMsg, ctx.BlockHeader())
		if err != nil {
<<<<<<< HEAD
			return simtypes.NoOpMsg(types.ModuleName, TypeMsgExecDelegated, "not allowed"), nil, nil
=======
			return simtypes.NoOpMsg(types.ModuleName, TypeMsgExecDelegated, err.Error()), nil, nil
>>>>>>> aa6b949f
		}

		txGen := simappparams.MakeTestEncodingConfig().TxConfig
		svcMsgClientConn := &msgservice.ServiceMsgClientConn{}
		authzMsgClient := types.NewMsgClient(svcMsgClientConn)
		_, err = authzMsgClient.ExecAuthorized(context.Background(), &msg)
		if err != nil {
			return simtypes.NoOpMsg(types.ModuleName, TypeMsgExecDelegated, err.Error()), nil, err
		}
		tx, err := helpers.GenTx(
			txGen,
			svcMsgClientConn.GetMsgs(),
			fees,
			helpers.DefaultGenTxGas,
			chainID,
			[]uint64{granteeAccount.GetAccountNumber()},
			[]uint64{granteeAccount.GetSequence()},
			grantee.PrivKey,
		)

		if err != nil {
			return simtypes.NoOpMsg(types.ModuleName, TypeMsgExecDelegated, err.Error()), nil, err
		}
		_, _, err = app.Deliver(txGen.TxEncoder(), tx)
		if err != nil {
			if strings.Contains(err.Error(), "insufficient fee") {
				return simtypes.NoOpMsg(types.ModuleName, TypeMsgExecDelegated, "insufficient fee"), nil, nil
			}
			return simtypes.NoOpMsg(types.ModuleName, TypeMsgExecDelegated, err.Error()), nil, err
		}
		msg.UnpackInterfaces(cdc)
		if err != nil {
			return simtypes.NoOpMsg(types.ModuleName, TypeMsgExecDelegated, "unmarshal error"), nil, err
		}
		return simtypes.NewOperationMsg(svcMsgClientConn.GetMsgs()[0], true, "success", protoCdc), nil, nil
	}
}<|MERGE_RESOLUTION|>--- conflicted
+++ resolved
@@ -251,11 +251,7 @@
 		sendGrant := targetGrant.Authorization.GetCachedValue().(*types.SendAuthorization)
 		_, _, err = sendGrant.Accept(execMsg, ctx.BlockHeader())
 		if err != nil {
-<<<<<<< HEAD
-			return simtypes.NoOpMsg(types.ModuleName, TypeMsgExecDelegated, "not allowed"), nil, nil
-=======
 			return simtypes.NoOpMsg(types.ModuleName, TypeMsgExecDelegated, err.Error()), nil, nil
->>>>>>> aa6b949f
 		}
 
 		txGen := simappparams.MakeTestEncodingConfig().TxConfig
