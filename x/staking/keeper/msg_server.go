--- conflicted
+++ resolved
@@ -148,45 +148,19 @@
 
 	bondDenom := k.BondDenom(ctx)
 	if msg.Amount.Denom != bondDenom {
-<<<<<<< HEAD
-		return &types.MsgDelegateResponse{}, sdkerrors.Wrapf(types.ErrBadDenom, "got %s, expected %s", msg.Amount.Denom, bondDenom)
-=======
 		return nil, sdkerrors.Wrapf(
 			sdkerrors.ErrInvalidRequest, "invalid coin denomination: got %s, expected %s", msg.Amount.Denom, bondDenom,
 		)
 	}
 
-	// NOTE: source funds are always unbonded
-	newShares, err := k.Keeper.Delegate(ctx, delegatorAddress, msg.Amount.Amount, types.Unbonded, validator, true)
-	if err != nil {
-		return nil, err
->>>>>>> 7c70ca55
-	}
-
 	coins := sdk.NewCoins(sdk.NewCoin(k.BondDenom(ctx), msg.Amount.Amount))
 	if err := k.bankKeeper.DelegateCoinsFromAccountToModule(ctx, delegatorAddress, types.EpochDelegationPoolName, coins); err != nil {
 		return &types.MsgDelegateResponse{}, err
 	}
 
-<<<<<<< HEAD
-	// Queue epoch action and move all the execution logic to Epoch execution
-	epochNumber := k.epochKeeper.GetEpochNumber(ctx)
-	k.epochKeeper.QueueMsgForEpoch(ctx, epochNumber, msg)
-=======
-	ctx.EventManager().EmitEvents(sdk.Events{
-		sdk.NewEvent(
-			types.EventTypeDelegate,
-			sdk.NewAttribute(types.AttributeKeyValidator, msg.ValidatorAddress),
-			sdk.NewAttribute(sdk.AttributeKeyAmount, msg.Amount.Amount.String()),
-			sdk.NewAttribute(types.AttributeKeyNewShares, newShares.String()),
-		),
-		sdk.NewEvent(
-			sdk.EventTypeMessage,
-			sdk.NewAttribute(sdk.AttributeKeyModule, types.AttributeValueCategory),
-			sdk.NewAttribute(sdk.AttributeKeySender, msg.DelegatorAddress),
-		),
-	})
->>>>>>> 7c70ca55
+	// Queue epoch action and move all the execution logic to Epoch execution
+	epochNumber := k.epochKeeper.GetEpochNumber(ctx)
+	k.epochKeeper.QueueMsgForEpoch(ctx, epochNumber, msg)
 
 	// TODO should do validation by running with cachedCtx like gov proposal creation
 	// To consider: cachedCtx could have status which contains all the other epoch actions
@@ -197,39 +171,10 @@
 // BeginRedelegate defines a method for performing a redelegation of coins from a delegator and source validator to a destination validator
 func (k msgServer) BeginRedelegate(goCtx context.Context, msg *types.MsgBeginRedelegate) (*types.MsgBeginRedelegateResponse, error) {
 	ctx := sdk.UnwrapSDKContext(goCtx)
-<<<<<<< HEAD
 	// Queue epoch action and move all the execution logic to Epoch execution
 	epochInterval := k.EpochInterval(ctx)
 	epochNumber := k.epochKeeper.GetEpochNumber(ctx)
 	k.epochKeeper.QueueMsgForEpoch(ctx, epochNumber, msg)
-=======
-	valSrcAddr, err := sdk.ValAddressFromBech32(msg.ValidatorSrcAddress)
-	if err != nil {
-		return nil, err
-	}
-	delegatorAddress, err := sdk.AccAddressFromBech32(msg.DelegatorAddress)
-	if err != nil {
-		return nil, err
-	}
-	shares, err := k.ValidateUnbondAmount(
-		ctx, delegatorAddress, valSrcAddr, msg.Amount.Amount,
-	)
-	if err != nil {
-		return nil, err
-	}
-
-	bondDenom := k.BondDenom(ctx)
-	if msg.Amount.Denom != bondDenom {
-		return nil, sdkerrors.Wrapf(
-			sdkerrors.ErrInvalidRequest, "invalid coin denomination: got %s, expected %s", msg.Amount.Denom, bondDenom,
-		)
-	}
-
-	valDstAddr, err := sdk.ValAddressFromBech32(msg.ValidatorDstAddress)
-	if err != nil {
-		return nil, err
-	}
->>>>>>> 7c70ca55
 
 	cacheCtx, _ := ctx.CacheContext()
 	cacheCtx = cacheCtx.WithBlockHeight(k.epochKeeper.GetNextEpochHeight(ctx, epochInterval))
@@ -258,56 +203,6 @@
 	if err != nil {
 		return nil, err
 	}
-<<<<<<< HEAD
-=======
-	delegatorAddress, err := sdk.AccAddressFromBech32(msg.DelegatorAddress)
-	if err != nil {
-		return nil, err
-	}
-	shares, err := k.ValidateUnbondAmount(
-		ctx, delegatorAddress, addr, msg.Amount.Amount,
-	)
-	if err != nil {
-		return nil, err
-	}
-
-	bondDenom := k.BondDenom(ctx)
-	if msg.Amount.Denom != bondDenom {
-		return nil, sdkerrors.Wrapf(
-			sdkerrors.ErrInvalidRequest, "invalid coin denomination: got %s, expected %s", msg.Amount.Denom, bondDenom,
-		)
-	}
-
-	completionTime, err := k.Keeper.Undelegate(ctx, delegatorAddress, addr, shares)
-	if err != nil {
-		return nil, err
-	}
-
-	if msg.Amount.Amount.IsInt64() {
-		defer func() {
-			telemetry.IncrCounter(1, types.ModuleName, "undelegate")
-			telemetry.SetGaugeWithLabels(
-				[]string{"tx", "msg", msg.Type()},
-				float32(msg.Amount.Amount.Int64()),
-				[]metrics.Label{telemetry.NewLabel("denom", msg.Amount.Denom)},
-			)
-		}()
-	}
-
-	ctx.EventManager().EmitEvents(sdk.Events{
-		sdk.NewEvent(
-			types.EventTypeUnbond,
-			sdk.NewAttribute(types.AttributeKeyValidator, msg.ValidatorAddress),
-			sdk.NewAttribute(sdk.AttributeKeyAmount, msg.Amount.Amount.String()),
-			sdk.NewAttribute(types.AttributeKeyCompletionTime, completionTime.Format(time.RFC3339)),
-		),
-		sdk.NewEvent(
-			sdk.EventTypeMessage,
-			sdk.NewAttribute(sdk.AttributeKeyModule, types.AttributeValueCategory),
-			sdk.NewAttribute(sdk.AttributeKeySender, msg.DelegatorAddress),
-		),
-	})
->>>>>>> 7c70ca55
 
 	return &types.MsgUndelegateResponse{
 		CompletionTime: completionTime,
