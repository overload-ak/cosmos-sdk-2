//+build ledger test_ledger_mock

package keyring

import (
	"bytes"
	"testing"

	"github.com/stretchr/testify/require"

	"github.com/cosmos/cosmos-sdk/crypto/hd"
	"github.com/cosmos/cosmos-sdk/types"
)

func TestInMemoryCreateLedger(t *testing.T) {
	cdc := getCodec()
	kb := NewInMemory(cdc)

	k, err := kb.SaveLedgerKey("some_account", hd.Secp256k1, "cosmos", 118, 3, 1)

	if err != nil {
		require.Error(t, err)
		require.Equal(t, "ledger nano S: support for ledger devices is not available in this executable", err.Error())
		require.Nil(t, k)
		t.Skip("ledger nano S: support for ledger devices is not available in this executable")
		return
	}

	// The mock is available, check that the address is correct
	pubKey, err := k.GetPubKey()
	require.NoError(t, err)
	expectedPkStr := "PubKeySecp256k1{03602C0CB4D8C0081FEE794BDE96E7B95FA16F2B5283B764AC070584327B2C7202}"
	require.Equal(t, expectedPkStr, pubKey.String())

	// Check that restoring the key gets the same results
	restoredRecord, err := kb.Key("some_account")
	require.NoError(t, err)
	require.NotNil(t, restoredRecord)
	require.Equal(t, "some_account", restoredRecord.Name)
	pubKey, err = restoredRecord.GetPubKey()
	require.NoError(t, err)
	require.Equal(t, expectedPkStr, pubKey.String())

	ledgerInfo := restoredRecord.GetLedger()
	require.NotNil(t, ledgerInfo)
	path := ledgerInfo.GetPath()
	require.Equal(t, "m/44'/118'/3'/0/1", path.String())
}

// TestSignVerify does some detailed checks on how we sign and validate
// signatures
func TestSignVerifyKeyRingWithLedger(t *testing.T) {
	dir := t.TempDir()
	cdc := getCodec()

	kb, err := New("keybasename", "test", dir, nil, cdc)
	require.NoError(t, err)

	k, err := kb.SaveLedgerKey("key", hd.Secp256k1, "cosmos", 118, 0, 0)
	if err != nil {
		require.Equal(t, "ledger nano S: support for ledger devices is not available in this executable", err.Error())
		t.Skip("ledger nano S: support for ledger devices is not available in this executable")
		return
	}
	require.Equal(t, "key", k.Name)

	d1 := []byte("my first message")
	s1, pub1, err := kb.Sign("key", d1)
	require.NoError(t, err)

	s2, pub2, err := SignWithLedger(k, d1)
	require.NoError(t, err)

	require.True(t, pub1.Equals(pub2))
	require.True(t, bytes.Equal(s1, s2))

	key1, err := k.GetPubKey()
	require.NoError(t, err)

	require.Equal(t, key1, pub1)
	require.Equal(t, key1, pub2)
	require.True(t, pub1.VerifySignature(d1, s1))
	require.True(t, key1.VerifySignature(d1, s1))
	require.True(t, bytes.Equal(s1, s2))

	k, _, err = kb.NewMnemonic("test", English, types.FullFundraiserPath, DefaultBIP39Passphrase, hd.Secp256k1)
	require.NoError(t, err)
	_, _, err = SignWithLedger(k, d1)
	require.Error(t, err)
	require.Equal(t, "not a ledger object", err.Error())
}

func TestAltKeyring_SaveLedgerKey(t *testing.T) {
	dir := t.TempDir()
	cdc := getCodec()

	kr, err := New(t.Name(), BackendTest, dir, nil, cdc)
	require.NoError(t, err)

	// Test unsupported Algo
<<<<<<< HEAD
	_, err = kr.SaveLedgerKey("key", notSupportedAlgo{}, "cosmos", 118, 0, 0)
	require.EqualError(t, err, ErrUnsupportedSigningAlgo.Error())
=======
	_, err = keyring.SaveLedgerKey("key", notSupportedAlgo{}, "cosmos", 118, 0, 0)
	require.Error(t, err)
	require.Contains(t, err.Error(), ErrUnsupportedSigningAlgo.Error())
>>>>>>> b021f13c

	k, err := kr.SaveLedgerKey("some_account", hd.Secp256k1, "cosmos", 118, 3, 1)
	if err != nil {
		require.Equal(t, "ledger nano S: support for ledger devices is not available in this executable", err.Error())
		t.Skip("ledger nano S: support for ledger devices is not available in this executable")
		return
	}

	// The mock is available, check that the address is correct
	require.Equal(t, "some_account", k.Name)
	pubKey, err := k.GetPubKey()
	require.NoError(t, err)
	expectedPkStr := "PubKeySecp256k1{03602C0CB4D8C0081FEE794BDE96E7B95FA16F2B5283B764AC070584327B2C7202}"
	require.Equal(t, expectedPkStr, pubKey.String())

	// Check that restoring the key gets the same results
	restoredRecord, err := kr.Key("some_account")
	require.NoError(t, err)
	require.NotNil(t, restoredRecord)
	require.Equal(t, "some_account", restoredRecord.Name)
	//	require.Equal(t, TypeLedger, restoredRecord.GetType())
	pubKey, err = restoredRecord.GetPubKey()
	require.NoError(t, err)
	require.Equal(t, expectedPkStr, pubKey.String())

	ledgerInfo := k.GetLedger()
	require.NotNil(t, ledgerInfo)

	path := ledgerInfo.GetPath()
	require.Equal(t, "m/44'/118'/3'/0/1", path.String())
}<|MERGE_RESOLUTION|>--- conflicted
+++ resolved
@@ -98,14 +98,8 @@
 	require.NoError(t, err)
 
 	// Test unsupported Algo
-<<<<<<< HEAD
 	_, err = kr.SaveLedgerKey("key", notSupportedAlgo{}, "cosmos", 118, 0, 0)
 	require.EqualError(t, err, ErrUnsupportedSigningAlgo.Error())
-=======
-	_, err = keyring.SaveLedgerKey("key", notSupportedAlgo{}, "cosmos", 118, 0, 0)
-	require.Error(t, err)
-	require.Contains(t, err.Error(), ErrUnsupportedSigningAlgo.Error())
->>>>>>> b021f13c
 
 	k, err := kr.SaveLedgerKey("some_account", hd.Secp256k1, "cosmos", 118, 3, 1)
 	if err != nil {
